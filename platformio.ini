--- conflicted
+++ resolved
@@ -31,11 +31,7 @@
 ; NOTE: There is no need to change anything below here, the board is configured through the Web panel
 ; Only make changes if you know what you are doing
 [env:heltec_wifi_lora_32]
-<<<<<<< HEAD
-platform = espressif32@3.5.0
-=======
 platform = espressif32 @ 6.5.0
->>>>>>> 7c1af59e
 board = heltec_wifi_lora_32
 framework = arduino
 

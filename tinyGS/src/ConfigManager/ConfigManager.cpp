--- conflicted
+++ resolved
@@ -393,12 +393,8 @@
     data_string += String(WiFi.RSSI()) + ",";
   }
   data_string += String(Radio::getInstance().isReady() ? "<span class='G'>READY</span>" : "<span class='R'>NOT READY</span>") + ",";
-<<<<<<< HEAD
   data_string += String(getTestMode() ? "ENABLED" : "DISABLED") + ",";
 
-=======
-  
->>>>>>> 0c6e9c81
   // last packet received data (for lastpacket id table data)
   data_string += String(status.lastPacketInfo.time) + ",";
   data_string += String(status.lastPacketInfo.rssi) + ",";

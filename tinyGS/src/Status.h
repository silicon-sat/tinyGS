--- conflicted
+++ resolved
@@ -61,11 +61,7 @@
 };
 
 struct Status {
-<<<<<<< HEAD
-  const uint32_t version = 2102221; // version year month day release
-=======
   const uint32_t version = 2103031; // version year month day release
->>>>>>> b431de30
   const char* git_version = GIT_VERSION;
   bool mqtt_connected = false;
   PacketInfo lastPacketInfo;

--- conflicted
+++ resolved
@@ -95,14 +95,11 @@
   const char* newTime = (const char*) thisTime.c_str();
   display->drawString(128, 0, newTime);
 
-<<<<<<< HEAD
-  if (timeinfo->tm_hour < 6 || timeinfo->tm_hour > 18) display->normalDisplay (); else display->invertDisplay (); // change the OLED according to the time. 
-=======
   if (ConfigManager::getInstance().getDayNightOled())
   {
-    if (timeinfo.tm_hour < 6 || timeinfo.tm_hour > 18) display->normalDisplay(); else display->invertDisplay(); // change the OLED according to the time. 
-  }
->>>>>>> f6c6c474
+    if (timeinfo->tm_hour < 6 || timeinfo->tm_hour > 18) display->normalDisplay(); else display->invertDisplay(); // change the OLED according to the time. 
+  }
+
 
   if (oldOledBright!=ConfigManager::getInstance().getOledBright())
   {

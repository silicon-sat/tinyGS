--- conflicted
+++ resolved
@@ -81,11 +81,7 @@
 
 
 struct Status {
-<<<<<<< HEAD
   const uint32_t version = 2010151; // version year month day release
-=======
-  const uint32_t version = 2010122; // version year month day release
->>>>>>> 0b7e830e
   bool mqtt_connected = false;
   SysInfo sysInfo;
   PacketInfo lastPacketInfo;
